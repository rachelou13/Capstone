--- conflicted
+++ resolved
@@ -21,13 +21,7 @@
     app: mysql
     role: replica
   ports:
-<<<<<<< HEAD
     - port: 3306
-=======
-    - protocol: TCP
-      port: 3306
-      targetPort: 3306
->>>>>>> 74885c0a
 
 ---
 apiVersion: v1
@@ -35,18 +29,32 @@
 metadata:
   name: mysql-summary-records
 spec:
-<<<<<<< HEAD
   clusterIP: None
   selector:
     app: mysql-summary-records
   ports:
     - port: 3306
-=======
+
+---
+apiVersion: v1
+kind: Service
+metadata:
+  name: mysql-summary-records
+spec:
   clusterIP: None     
   selector:
     app: mysql-summary-records
   ports:
-    - protocol: TCP
-      port: 3306
-      targetPort: 3306
->>>>>>> 74885c0a
+    - port: 3306
+
+---
+apiVersion: v1
+kind: Service
+metadata:
+  name: mysql-summary-records
+spec:
+  clusterIP: None
+  selector:
+    app: mysql-summary-records
+  ports:
+    - port: 3306